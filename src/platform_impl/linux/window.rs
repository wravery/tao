// Copyright 2019-2021 Tauri Programme within The Commons Conservancy
// SPDX-License-Identifier: Apache-2.0

use std::{
  cell::RefCell,
  collections::VecDeque,
  rc::Rc,
  sync::atomic::{AtomicBool, AtomicI32, Ordering},
};

use gdk::{Cursor, EventMask, WindowEdge, WindowExt, WindowState};
use gdk_pixbuf::{Colorspace, Pixbuf};
use gtk::{prelude::*, AccelGroup, ApplicationWindow, Orientation};

use crate::{
  dpi::{PhysicalPosition, PhysicalSize, Position, Size},
  error::{ExternalError, NotSupportedError, OsError as RootOsError},
  icon::{BadIcon, Icon},
  menu::{Menu, MenuItem},
  monitor::MonitorHandle as RootMonitorHandle,
  window::{CursorIcon, Fullscreen, UserAttentionType, WindowAttributes},
};

use super::{event_loop::EventLoopWindowTarget, menu, monitor::MonitorHandle};

#[derive(Clone, Default)]
pub struct PlatformSpecificWindowBuilderAttributes {}

#[derive(Debug, Copy, Clone, PartialEq, Eq, PartialOrd, Ord, Hash)]
pub struct WindowId(pub(crate) u32);

impl WindowId {
  pub fn dummy() -> Self {
    WindowId(u32::MAX)
  }
}

/// An icon used for the window titlebar, taskbar, etc.
#[derive(Debug, Clone)]
pub struct PlatformIcon {
  raw: Vec<u8>,
  width: i32,
  height: i32,
  row_stride: i32,
}

impl From<PlatformIcon> for Pixbuf {
  fn from(icon: PlatformIcon) -> Self {
    Pixbuf::from_mut_slice(
      icon.raw,
      gdk_pixbuf::Colorspace::Rgb,
      true,
      8,
      icon.width,
      icon.height,
      icon.row_stride,
    )
  }
}

impl PlatformIcon {
  /// Creates an `Icon` from 32bpp RGBA data.
  ///
  /// The length of `rgba` must be divisible by 4, and `width * height` must equal
  /// `rgba.len() / 4`. Otherwise, this will return a `BadIcon` error.
  pub fn from_rgba(rgba: Vec<u8>, width: u32, height: u32) -> Result<Self, BadIcon> {
    let row_stride =
      Pixbuf::calculate_rowstride(Colorspace::Rgb, true, 8, width as i32, height as i32);
    Ok(Self {
      raw: rgba,
      width: width as i32,
      height: height as i32,
      row_stride,
    })
  }
}

pub struct Window {
  /// Window id.
  pub(crate) window_id: WindowId,
  /// Gtk application window.
  pub(crate) window: gtk::ApplicationWindow,
  /// Window requests sender
  pub(crate) window_requests_tx: glib::Sender<(WindowId, WindowRequest)>,
  /// Gtk Acceleration Group
  pub(crate) accel_group: AccelGroup,
  /// Gtk Menu
  pub(crate) menu: gtk::Box,
  scale_factor: Rc<AtomicI32>,
  position: Rc<(AtomicI32, AtomicI32)>,
  size: Rc<(AtomicI32, AtomicI32)>,
  maximized: Rc<AtomicBool>,
  fullscreen: RefCell<Option<Fullscreen>>,
}

impl Window {
  pub(crate) fn new<T>(
    event_loop_window_target: &EventLoopWindowTarget<T>,
    attributes: WindowAttributes,
    _pl_attribs: PlatformSpecificWindowBuilderAttributes,
  ) -> Result<Self, RootOsError> {
    let app = &event_loop_window_target.app;
    let window_requests_tx = event_loop_window_target.window_requests_tx.clone();
    let window = gtk::ApplicationWindow::new(app);
    let window_id = WindowId(window.get_id());
    event_loop_window_target
      .windows
      .borrow_mut()
      .insert(window_id);

    let accel_group = AccelGroup::new();
    window.add_accel_group(&accel_group);

    // Set Width/Height & Resizable
    let win_scale_factor = window.get_scale_factor();
    let (width, height) = attributes
      .inner_size
      .map(|size| size.to_logical::<f64>(win_scale_factor as f64).into())
      .unwrap_or((800, 600));
    window.set_resizable(attributes.resizable);
    if attributes.resizable {
      window.set_default_size(width, height);
    } else {
      window.set_size_request(width, height);
    }

    // Set Min/Max Size
    let geom_mask = (if attributes.min_inner_size.is_some() {
      gdk::WindowHints::MIN_SIZE
    } else {
      gdk::WindowHints::empty()
    }) | (if attributes.max_inner_size.is_some() {
      gdk::WindowHints::MAX_SIZE
    } else {
      gdk::WindowHints::empty()
    });
    let (min_width, min_height) = attributes
      .min_inner_size
      .map(|size| size.to_logical::<f64>(win_scale_factor as f64).into())
      .unwrap_or_default();
    let (max_width, max_height) = attributes
      .max_inner_size
      .map(|size| size.to_logical::<f64>(win_scale_factor as f64).into())
      .unwrap_or_default();
    window.set_geometry_hints::<ApplicationWindow>(
      None,
      Some(&gdk::Geometry {
        min_width,
        min_height,
        max_width,
        max_height,
        base_width: 0,
        base_height: 0,
        width_inc: 0,
        height_inc: 0,
        min_aspect: 0f64,
        max_aspect: 0f64,
        win_gravity: gdk::Gravity::Center,
      }),
      geom_mask,
    );

    // Set Position
    if let Some(position) = attributes.position {
      let (x, y): (i32, i32) = position.to_physical::<i32>(win_scale_factor as f64).into();
      window.move_(x, y);
    }

    // Set Transparent
    if attributes.transparent {
      if let Some(screen) = window.get_screen() {
        if let Some(visual) = screen.get_rgba_visual() {
          window.set_visual(Some(&visual));
        }
      }

      window.connect_draw(|_, cr| {
        cr.set_source_rgba(0., 0., 0., 0.);
        cr.set_operator(cairo::Operator::Source);
        cr.paint();
        cr.set_operator(cairo::Operator::Over);
        Inhibit(false)
      });
      window.set_app_paintable(true);
    }

    // Set Menu Bar
    let menu = gtk::Box::new(Orientation::Vertical, 0);
    if let Some(menus) = attributes.window_menu {
      window.add(&menu);
      let menubar = menu::initialize(window_id, menus, &window_requests_tx, &accel_group);
      menu.pack_start(&menubar, false, false, 0);
    }

    // Rest attributes
    window.set_title(&attributes.title);
    if attributes.fullscreen.is_some() {
      window.fullscreen();
    }
    if attributes.maximized {
      window.maximize();
    }
    window.set_visible(attributes.visible);
    window.set_decorated(attributes.decorations);

    if !attributes.decorations && attributes.resizable {
      window.add_events(EventMask::POINTER_MOTION_MASK | EventMask::BUTTON_MOTION_MASK);

      window.connect_motion_notify_event(|window, event| {
        if let Some(gdk_window) = window.get_window() {
          let (cx, cy) = event.get_root();
          hit_test(&gdk_window, cx, cy);
        }
        Inhibit(false)
      });

      window.connect_button_press_event(|window, event| {
        if event.get_button() == 1 {
          if let Some(gdk_window) = window.get_window() {
            let (cx, cy) = event.get_root();
            let result = hit_test(&gdk_window, cx, cy);

            // this check is necessary, otherwise the window won't recieve the click properly when resize isn't needed
            if result != WindowEdge::__Unknown(8) {
              window.begin_resize_drag(result, 1, cx as i32, cy as i32, event.get_time());
            }
          }
        }
        Inhibit(false)
      });
    }

    window.set_keep_above(attributes.always_on_top);
    if let Some(icon) = attributes.window_icon {
      window.set_icon(Some(&icon.inner.into()));
    }

    if attributes.visible {
      window.show_all();
    } else {
      window.hide();
    }

    let w_pos = window.get_position();
    let position: Rc<(AtomicI32, AtomicI32)> = Rc::new((w_pos.0.into(), w_pos.1.into()));
    let position_clone = position.clone();

    let w_size = window.get_size();
    let size: Rc<(AtomicI32, AtomicI32)> = Rc::new((w_size.0.into(), w_size.1.into()));
    let size_clone = size.clone();

    window.connect_configure_event(move |_, event| {
      let (x, y) = event.get_position();
      position_clone.0.store(x, Ordering::Release);
      position_clone.1.store(y, Ordering::Release);

      let (w, h) = event.get_size();
      size_clone.0.store(w as i32, Ordering::Release);
      size_clone.1.store(h as i32, Ordering::Release);

      false
    });

    let w_max = window.get_property_is_maximized();
    let maximized: Rc<AtomicBool> = Rc::new(w_max.into());
    let max_clone = maximized.clone();

    window.connect_window_state_event(move |_window, event| {
      let state = event.get_new_window_state();
      max_clone.store(state.contains(WindowState::MAXIMIZED), Ordering::Release);
      Inhibit(false)
    });

    let scale_factor: Rc<AtomicI32> = Rc::new(win_scale_factor.into());
    let scale_factor_clone = scale_factor.clone();
    window.connect_property_scale_factor_notify(move |window| {
      scale_factor_clone.store(window.get_scale_factor(), Ordering::Release);
    });

    if let Err(e) = window_requests_tx.send((window_id, WindowRequest::WireUpEvents)) {
      log::warn!("Fail to send wire up events request: {}", e);
    }

    window.queue_draw();
    Ok(Self {
      window_id,
      window,
      window_requests_tx,
      accel_group,
      menu,
      scale_factor,
      position,
      size,
      maximized,
      fullscreen: RefCell::new(attributes.fullscreen),
    })
  }

  pub fn id(&self) -> WindowId {
    self.window_id
  }

  pub fn scale_factor(&self) -> f64 {
    self.scale_factor.load(Ordering::Acquire) as f64
  }

  pub fn request_redraw(&self) {
    if let Err(e) = self
      .window_requests_tx
      .send((self.window_id, WindowRequest::Redraw))
    {
      log::warn!("Fail to send redraw request: {}", e);
    }
  }

  pub fn inner_position(&self) -> Result<PhysicalPosition<i32>, NotSupportedError> {
    let (x, y) = &*self.position;
    Ok(PhysicalPosition::new(
      x.load(Ordering::Acquire),
      y.load(Ordering::Acquire),
    ))
  }

  pub fn outer_position(&self) -> Result<PhysicalPosition<i32>, NotSupportedError> {
    let (x, y) = &*self.position;
    Ok(PhysicalPosition::new(
      x.load(Ordering::Acquire),
      y.load(Ordering::Acquire),
    ))
  }

  pub fn set_outer_position<P: Into<Position>>(&self, position: P) {
    let (x, y): (i32, i32) = position
      .into()
      .to_physical::<i32>(self.scale_factor())
      .into();

    if let Err(e) = self
      .window_requests_tx
      .send((self.window_id, WindowRequest::Position((x, y))))
    {
      log::warn!("Fail to send position request: {}", e);
    }
  }

  pub fn inner_size(&self) -> PhysicalSize<u32> {
    let (width, height) = &*self.size;

    PhysicalSize::new(
      width.load(Ordering::Acquire) as u32,
      height.load(Ordering::Acquire) as u32,
    )
  }

  pub fn set_inner_size<S: Into<Size>>(&self, size: S) {
    let (width, height) = size.into().to_logical::<i32>(self.scale_factor()).into();

    if let Err(e) = self
      .window_requests_tx
      .send((self.window_id, WindowRequest::Size((width, height))))
    {
      log::warn!("Fail to send size request: {}", e);
    }
  }

  pub fn outer_size(&self) -> PhysicalSize<u32> {
    let (width, height) = &*self.size;

    PhysicalSize::new(
      width.load(Ordering::Acquire) as u32,
      height.load(Ordering::Acquire) as u32,
    )
  }

  pub fn set_min_inner_size<S: Into<Size>>(&self, min_size: Option<S>) {
    if let Some(size) = min_size {
      let (min_width, min_height) = size.into().to_logical::<i32>(self.scale_factor()).into();

      if let Err(e) = self.window_requests_tx.send((
        self.window_id,
        WindowRequest::MinSize((min_width, min_height)),
      )) {
        log::warn!("Fail to send min size request: {}", e);
      }
    }
  }
  pub fn set_max_inner_size<S: Into<Size>>(&self, max_size: Option<S>) {
    if let Some(size) = max_size {
      let (max_width, max_height) = size.into().to_logical::<i32>(self.scale_factor()).into();

      if let Err(e) = self.window_requests_tx.send((
        self.window_id,
        WindowRequest::MaxSize((max_width, max_height)),
      )) {
        log::warn!("Fail to send max size request: {}", e);
      }
    }
  }

  pub fn set_title(&self, title: &str) {
    if let Err(e) = self
      .window_requests_tx
      .send((self.window_id, WindowRequest::Title(title.to_string())))
    {
      log::warn!("Fail to send title request: {}", e);
    }
  }

  pub fn set_menu(&self, menu: Option<Vec<Menu>>) {
    if let Err(e) = self.window_requests_tx.send((
      self.window_id,
      WindowRequest::SetMenu((menu, self.accel_group.clone(), self.menu.clone())),
    )) {
      log::warn!("Fail to send menu request: {}", e);
    }
  }

  pub fn set_visible(&self, visible: bool) {
    if let Err(e) = self
      .window_requests_tx
      .send((self.window_id, WindowRequest::Visible(visible)))
    {
      log::warn!("Fail to send visible request: {}", e);
    }
  }

  pub fn set_resizable(&self, resizable: bool) {
    if let Err(e) = self
      .window_requests_tx
      .send((self.window_id, WindowRequest::Resizable(resizable)))
    {
      log::warn!("Fail to send resizable request: {}", e);
    }
  }

  pub fn set_minimized(&self, minimized: bool) {
    if let Err(e) = self
      .window_requests_tx
      .send((self.window_id, WindowRequest::Minimized(minimized)))
    {
      log::warn!("Fail to send minimized request: {}", e);
    }
  }

  pub fn set_maximized(&self, maximized: bool) {
    if let Err(e) = self
      .window_requests_tx
      .send((self.window_id, WindowRequest::Maximized(maximized)))
    {
      log::warn!("Fail to send maximized request: {}", e);
    }
  }

  pub fn is_maximized(&self) -> bool {
    self.maximized.load(Ordering::Acquire)
  }

<<<<<<< HEAD
  pub fn is_resizable(&self) -> bool {
    self.window.get_resizable()
=======
  pub fn is_decorated(&self) -> bool {
    self.window.get_decorated()
>>>>>>> 527fd176
  }

  pub fn drag_window(&self) -> Result<(), ExternalError> {
    if let Err(e) = self
      .window_requests_tx
      .send((self.window_id, WindowRequest::DragWindow))
    {
      log::warn!("Fail to send drag window request: {}", e);
    }
    Ok(())
  }

  pub fn set_fullscreen(&self, fullscreen: Option<Fullscreen>) {
    self.fullscreen.replace(fullscreen.clone());
    if let Err(e) = self
      .window_requests_tx
      .send((self.window_id, WindowRequest::Fullscreen(fullscreen)))
    {
      log::warn!("Fail to send fullscreen request: {}", e);
    }
  }

  pub fn fullscreen(&self) -> Option<Fullscreen> {
    self.fullscreen.borrow().clone()
  }

  pub fn set_decorations(&self, decorations: bool) {
    if let Err(e) = self
      .window_requests_tx
      .send((self.window_id, WindowRequest::Decorations(decorations)))
    {
      log::warn!("Fail to send decorations request: {}", e);
    }
  }

  pub fn set_always_on_top(&self, always_on_top: bool) {
    if let Err(e) = self
      .window_requests_tx
      .send((self.window_id, WindowRequest::AlwaysOnTop(always_on_top)))
    {
      log::warn!("Fail to send always on top request: {}", e);
    }
  }

  pub fn set_window_icon(&self, window_icon: Option<Icon>) {
    if let Err(e) = self
      .window_requests_tx
      .send((self.window_id, WindowRequest::WindowIcon(window_icon)))
    {
      log::warn!("Fail to send window icon request: {}", e);
    }
  }

  pub fn set_ime_position<P: Into<Position>>(&self, _position: P) {
    todo!()
  }

  pub fn request_user_attention(&self, request_type: Option<UserAttentionType>) {
    if let Err(e) = self
      .window_requests_tx
      .send((self.window_id, WindowRequest::UserAttention(request_type)))
    {
      log::warn!("Fail to send user attention request: {}", e);
    }
  }

  pub fn set_cursor_icon(&self, cursor: CursorIcon) {
    if let Err(e) = self
      .window_requests_tx
      .send((self.window_id, WindowRequest::CursorIcon(Some(cursor))))
    {
      log::warn!("Fail to send cursor icon request: {}", e);
    }
  }

  pub fn set_cursor_position<P: Into<Position>>(&self, _position: P) -> Result<(), ExternalError> {
    todo!()
  }

  pub fn set_cursor_grab(&self, _grab: bool) -> Result<(), ExternalError> {
    todo!()
  }

  pub fn set_cursor_visible(&self, visible: bool) {
    let cursor = if visible {
      Some(CursorIcon::Default)
    } else {
      None
    };
    if let Err(e) = self
      .window_requests_tx
      .send((self.window_id, WindowRequest::CursorIcon(cursor)))
    {
      log::warn!("Fail to send cursor visibility request: {}", e);
    }
  }

  pub fn current_monitor(&self) -> Option<RootMonitorHandle> {
    todo!()
  }

  #[inline]
  pub fn available_monitors(&self) -> VecDeque<MonitorHandle> {
    todo!()
  }

  pub fn primary_monitor(&self) -> Option<RootMonitorHandle> {
    todo!()
  }

  pub fn raw_window_handle(&self) -> raw_window_handle::RawWindowHandle {
    todo!()
  }

  pub fn skip_taskbar(&self) {
    if let Err(e) = self
      .window_requests_tx
      .send((self.window_id, WindowRequest::SkipTaskbar))
    {
      log::warn!("Fail to send skip taskbar request: {}", e);
    }
  }
}

// We need GtkWindow to initialize WebView, so we have to keep it in the field.
// It is called on any method.
unsafe impl Send for Window {}
unsafe impl Sync for Window {}

pub enum WindowRequest {
  Title(String),
  Position((i32, i32)),
  Size((i32, i32)),
  MinSize((i32, i32)),
  MaxSize((i32, i32)),
  Visible(bool),
  Resizable(bool),
  Minimized(bool),
  Maximized(bool),
  DragWindow,
  Fullscreen(Option<Fullscreen>),
  Decorations(bool),
  AlwaysOnTop(bool),
  WindowIcon(Option<Icon>),
  UserAttention(Option<UserAttentionType>),
  SkipTaskbar,
  CursorIcon(Option<CursorIcon>),
  WireUpEvents,
  Redraw,
  Menu(MenuItem),
  SetMenu((Option<Vec<Menu>>, AccelGroup, gtk::Box)),
}

pub fn hit_test(window: &gdk::Window, cx: f64, cy: f64) -> WindowEdge {
  let (left, top) = window.get_position();
  let (w, h) = (window.get_width(), window.get_height());
  let (right, bottom) = (left + w, top + h);
  let (cx, cy) = (cx as i32, cy as i32);

  let fake_border = 5; // change this to manipulate how far inside the window, the resize can happen

  let display = window.get_display();

  const LEFT: i32 = 0b00001;
  const RIGHT: i32 = 0b0010;
  const TOP: i32 = 0b0100;
  const BOTTOM: i32 = 0b1000;
  const TOPLEFT: i32 = TOP | LEFT;
  const TOPRIGHT: i32 = TOP | RIGHT;
  const BOTTOMLEFT: i32 = BOTTOM | LEFT;
  const BOTTOMRIGHT: i32 = BOTTOM | RIGHT;

  let result = (LEFT * (if cx < (left + fake_border) { 1 } else { 0 }))
    | (RIGHT * (if cx >= (right - fake_border) { 1 } else { 0 }))
    | (TOP * (if cy < (top + fake_border) { 1 } else { 0 }))
    | (BOTTOM * (if cy >= (bottom - fake_border) { 1 } else { 0 }));

  let edge = match result {
    LEFT => WindowEdge::West,
    TOP => WindowEdge::North,
    RIGHT => WindowEdge::East,
    BOTTOM => WindowEdge::South,
    TOPLEFT => WindowEdge::NorthWest,
    TOPRIGHT => WindowEdge::NorthEast,
    BOTTOMLEFT => WindowEdge::SouthWest,
    BOTTOMRIGHT => WindowEdge::SouthEast,
    // has to be bigger than 7. otherwise it will match the number with a variant of WindowEdge enum and we don't want to do that
    // also if the number ever change, makke sure to change it in the connect_button_press_event for window and webview
    _ => WindowEdge::__Unknown(8),
  };

  // FIXME: calling `window.begin_resize_drag` seems to revert the cursor back to normal style
  window.set_cursor(
    Cursor::from_name(
      &display,
      match edge {
        WindowEdge::North => "n-resize",
        WindowEdge::South => "s-resize",
        WindowEdge::East => "e-resize",
        WindowEdge::West => "w-resize",
        WindowEdge::NorthWest => "nw-resize",
        WindowEdge::NorthEast => "ne-resize",
        WindowEdge::SouthEast => "se-resize",
        WindowEdge::SouthWest => "sw-resize",
        _ => "default",
      },
    )
    .as_ref(),
  );

  edge
}<|MERGE_RESOLUTION|>--- conflicted
+++ resolved
@@ -455,13 +455,12 @@
     self.maximized.load(Ordering::Acquire)
   }
 
-<<<<<<< HEAD
   pub fn is_resizable(&self) -> bool {
     self.window.get_resizable()
-=======
+  }
+
   pub fn is_decorated(&self) -> bool {
     self.window.get_decorated()
->>>>>>> 527fd176
   }
 
   pub fn drag_window(&self) -> Result<(), ExternalError> {
