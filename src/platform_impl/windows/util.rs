// Copyright 2019-2021 Tauri Programme within The Commons Conservancy
// SPDX-License-Identifier: Apache-2.0

use std::{
  io,
  iter::once,
  mem,
  ops::BitAnd,
  os::windows::prelude::OsStrExt,
  ptr, slice,
  sync::atomic::{AtomicBool, Ordering},
};

use crate::{dpi::PhysicalSize, window::CursorIcon};

use windows::{
  core::{HRESULT, PCWSTR},
  Win32::{
    Foundation::{BOOL, FARPROC, HWND, LPARAM, LRESULT, POINT, RECT, WPARAM},
    Globalization::lstrlenW,
    Graphics::Gdi::{ClientToScreen, InvalidateRgn, HMONITOR, HRGN},
    System::LibraryLoader::*,
    UI::{
      HiDpi::*,
      Input::KeyboardAndMouse::*,
      TextServices::HKL,
      WindowsAndMessaging::{self as win32wm, *},
    },
  },
};

pub fn has_flag<T>(bitset: T, flag: T) -> bool
where
  T: Copy + PartialEq + BitAnd<T, Output = T>,
{
  bitset & flag == flag
}

pub fn wchar_to_string(wchar: &[u16]) -> String {
  String::from_utf16_lossy(wchar)
}

pub fn wchar_ptr_to_string(wchar: PCWSTR) -> String {
  let len = unsafe { lstrlenW(wchar) } as usize;
  let wchar_slice = unsafe { slice::from_raw_parts(wchar.0, len) };
  wchar_to_string(wchar_slice)
}

pub fn encode_wide(string: impl AsRef<std::ffi::OsStr>) -> Vec<u16> {
  string.as_ref().encode_wide().chain(once(0)).collect()
}

pub unsafe fn status_map<T, F: FnMut(&mut T) -> BOOL>(mut fun: F) -> Option<T> {
  let mut data: T = mem::zeroed();
  if fun(&mut data).as_bool() {
    Some(data)
  } else {
    None
  }
}

fn win_to_err<F: FnOnce() -> BOOL>(f: F) -> Result<(), io::Error> {
  if f().as_bool() {
    Ok(())
  } else {
    Err(io::Error::last_os_error())
  }
}

pub fn get_window_rect(hwnd: HWND) -> Option<RECT> {
  unsafe { status_map(|rect| GetWindowRect(hwnd, rect)) }
}

pub fn get_client_rect(hwnd: HWND) -> Result<RECT, io::Error> {
  let mut rect = RECT::default();
  let mut top_left = POINT::default();

  unsafe {
    win_to_err(|| ClientToScreen(hwnd, &mut top_left))?;
    win_to_err(|| GetClientRect(hwnd, &mut rect))?;
  }

  rect.left += top_left.x;
  rect.top += top_left.y;
  rect.right += top_left.x;
  rect.bottom += top_left.y;

  Ok(rect)
}

pub fn adjust_size(hwnd: HWND, size: PhysicalSize<u32>, is_decorated: bool) -> PhysicalSize<u32> {
  let (width, height): (u32, u32) = size.into();
  let rect = RECT {
    left: 0,
    right: width as i32,
    top: 0,
    bottom: height as i32,
  };
  let rect = adjust_window_rect(hwnd, rect, is_decorated).unwrap_or(rect);
  PhysicalSize::new((rect.right - rect.left) as _, (rect.bottom - rect.top) as _)
}

pub(crate) fn set_inner_size_physical(window: HWND, x: u32, y: u32, is_decorated: bool) {
  unsafe {
    let rect = adjust_window_rect(
      window,
      RECT {
        top: 0,
        left: 0,
        bottom: y as i32,
        right: x as i32,
      },
      is_decorated,
    )
    .expect("adjust_window_rect failed");

    let outer_x = (rect.right - rect.left).abs();
    let outer_y = (rect.top - rect.bottom).abs();
    SetWindowPos(
      window,
      HWND::default(),
      0,
      0,
      outer_x,
      outer_y,
      SWP_ASYNCWINDOWPOS | SWP_NOZORDER | SWP_NOREPOSITION | SWP_NOMOVE | SWP_NOACTIVATE,
    );
    InvalidateRgn(window, HRGN::default(), BOOL::default());
  }
}

pub fn adjust_window_rect(hwnd: HWND, rect: RECT, is_decorated: bool) -> Option<RECT> {
  unsafe {
<<<<<<< HEAD
    let mut style = GetWindowLongW(hwnd, GWL_STYLE) as WINDOW_STYLE;
    // if the window isn't decorated, remove `WS_SIZEBOX` and `WS_CAPTION` so
    // `AdjustWindowRect*` functions doesn't account for the hidden caption and borders and
    // calculates a correct size for the client area.
    if !is_decorated {
      style &= !WS_CAPTION;
      style &= !WS_SIZEBOX;
    }
    let style_ex = GetWindowLongW(hwnd, GWL_EXSTYLE) as WINDOW_EX_STYLE;
=======
    let style = WINDOW_STYLE(GetWindowLongW(hwnd, GWL_STYLE) as u32);
    let style_ex = WINDOW_EX_STYLE(GetWindowLongW(hwnd, GWL_EXSTYLE) as u32);
>>>>>>> db25dab6
    adjust_window_rect_with_styles(hwnd, style, style_ex, rect)
  }
}

pub fn adjust_window_rect_with_styles(
  hwnd: HWND,
  style: WINDOW_STYLE,
  style_ex: WINDOW_EX_STYLE,
  rect: RECT,
) -> Option<RECT> {
  unsafe {
    status_map(|r| {
      *r = rect;

      let b_menu: BOOL = (!GetMenu(hwnd).is_invalid()).into();

      if let (Some(get_dpi_for_window), Some(adjust_window_rect_ex_for_dpi)) =
        (*GET_DPI_FOR_WINDOW, *ADJUST_WINDOW_RECT_EX_FOR_DPI)
      {
        let dpi = get_dpi_for_window(hwnd);
        adjust_window_rect_ex_for_dpi(r, style, b_menu, style_ex, dpi)
      } else {
        AdjustWindowRectEx(r, style, b_menu, style_ex)
      }
    })
  }
}

pub fn set_cursor_hidden(hidden: bool) {
  static HIDDEN: AtomicBool = AtomicBool::new(false);
  let changed = HIDDEN.swap(hidden, Ordering::SeqCst) ^ hidden;
  if changed {
    unsafe { ShowCursor(!hidden) };
  }
}

pub fn get_cursor_clip() -> Result<RECT, io::Error> {
  unsafe {
    let mut rect = RECT::default();
    win_to_err(|| GetClipCursor(&mut rect)).map(|_| rect)
  }
}

/// Sets the cursor's clip rect.
///
/// Note that calling this will automatically dispatch a `WM_MOUSEMOVE` event.
pub fn set_cursor_clip(rect: Option<RECT>) -> Result<(), io::Error> {
  unsafe {
    let rect_ptr = rect
      .as_ref()
      .map(|r| r as *const RECT)
      .unwrap_or(ptr::null());
    win_to_err(|| ClipCursor(rect_ptr))
  }
}

pub fn get_desktop_rect() -> RECT {
  unsafe {
    let left = GetSystemMetrics(SM_XVIRTUALSCREEN);
    let top = GetSystemMetrics(SM_YVIRTUALSCREEN);
    RECT {
      left,
      top,
      right: left + GetSystemMetrics(SM_CXVIRTUALSCREEN),
      bottom: top + GetSystemMetrics(SM_CYVIRTUALSCREEN),
    }
  }
}

pub fn is_focused(window: HWND) -> bool {
  window == unsafe { GetActiveWindow() }
}

pub fn is_visible(window: HWND) -> bool {
  unsafe { IsWindowVisible(window).as_bool() }
}

pub fn is_maximized(window: HWND) -> bool {
  let mut placement = WINDOWPLACEMENT {
    length: mem::size_of::<WINDOWPLACEMENT>() as u32,
    ..WINDOWPLACEMENT::default()
  };
  unsafe {
    GetWindowPlacement(window, &mut placement);
  }
  placement.showCmd == SW_MAXIMIZE
}

pub fn get_hicon_from_buffer(buffer: &[u8], width: i32, height: i32) -> Option<HICON> {
  unsafe {
    match LookupIconIdFromDirectoryEx(buffer.as_ptr() as _, true, width, height, LR_DEFAULTCOLOR)
      as isize
    {
      0 => {
        debug!("Unable to LookupIconIdFromDirectoryEx");
        None
      }
      offset => {
        // once we got the pointer offset for the directory
        // lets create our resource
        match CreateIconFromResourceEx(
          buffer.as_ptr().offset(offset) as _,
          buffer.len() as _,
          true,
          0x00030000,
          0,
          0,
          LR_DEFAULTCOLOR,
        )
        .ok()
        {
          // windows is really tough on icons
          // if a bad icon is provided it'll fail here or in
          // the LookupIconIdFromDirectoryEx if this is a bad format (example png's)
          // with my tests, even some ICO's were failing...
          Err(err) => {
            debug!("Unable to CreateIconFromResourceEx: {:?}", err);
            None
          }
          Ok(hicon) => Some(hicon),
        }
      }
    }
  }
}

impl CursorIcon {
  pub(crate) fn to_windows_cursor(self) -> PCWSTR {
    match self {
      CursorIcon::Arrow | CursorIcon::Default => IDC_ARROW,
      CursorIcon::Hand => IDC_HAND,
      CursorIcon::Crosshair => IDC_CROSS,
      CursorIcon::Text | CursorIcon::VerticalText => IDC_IBEAM,
      CursorIcon::NotAllowed | CursorIcon::NoDrop => IDC_NO,
      CursorIcon::Grab | CursorIcon::Grabbing | CursorIcon::Move | CursorIcon::AllScroll => {
        IDC_SIZEALL
      }
      CursorIcon::EResize | CursorIcon::WResize | CursorIcon::EwResize | CursorIcon::ColResize => {
        IDC_SIZEWE
      }
      CursorIcon::NResize | CursorIcon::SResize | CursorIcon::NsResize | CursorIcon::RowResize => {
        IDC_SIZENS
      }
      CursorIcon::NeResize | CursorIcon::SwResize | CursorIcon::NeswResize => IDC_SIZENESW,
      CursorIcon::NwResize | CursorIcon::SeResize | CursorIcon::NwseResize => IDC_SIZENWSE,
      CursorIcon::Wait => IDC_WAIT,
      CursorIcon::Progress => IDC_APPSTARTING,
      CursorIcon::Help => IDC_HELP,
      _ => IDC_ARROW, // use arrow for the missing cases.
    }
  }
}

// Helper function to dynamically load function pointer.
// `library` and `function` must be zero-terminated.
pub(super) fn get_function_impl(library: &str, function: &str) -> FARPROC {
  assert_eq!(library.chars().last(), Some('\0'));
  assert_eq!(function.chars().last(), Some('\0'));

  // Library names we will use are ASCII so we can use the A version to avoid string conversion.
  let module = unsafe { LoadLibraryA(library) };
  if module.is_invalid() {
    return None;
  }

  unsafe { GetProcAddress(module, function) }
}

macro_rules! get_function {
  ($lib:expr, $func:ident) => {
    crate::platform_impl::platform::util::get_function_impl(
      concat!($lib, '\0'),
      concat!(stringify!($func), '\0'),
    )
    .map(|f| unsafe { std::mem::transmute::<_, $func>(f) })
  };
}

pub type SetProcessDPIAware = unsafe extern "system" fn() -> BOOL;
pub type SetProcessDpiAwareness =
  unsafe extern "system" fn(value: PROCESS_DPI_AWARENESS) -> HRESULT;
pub type SetProcessDpiAwarenessContext =
  unsafe extern "system" fn(value: DPI_AWARENESS_CONTEXT) -> BOOL;
pub type GetDpiForWindow = unsafe extern "system" fn(hwnd: HWND) -> u32;
pub type GetDpiForMonitor = unsafe extern "system" fn(
  hmonitor: HMONITOR,
  dpi_type: MONITOR_DPI_TYPE,
  dpi_x: *mut u32,
  dpi_y: *mut u32,
) -> HRESULT;
pub type EnableNonClientDpiScaling = unsafe extern "system" fn(hwnd: HWND) -> BOOL;
pub type AdjustWindowRectExForDpi = unsafe extern "system" fn(
  rect: *mut RECT,
  dwStyle: WINDOW_STYLE,
  bMenu: BOOL,
  dwExStyle: WINDOW_EX_STYLE,
  dpi: u32,
) -> BOOL;

lazy_static! {
  pub static ref GET_DPI_FOR_WINDOW: Option<GetDpiForWindow> =
    get_function!("user32.dll", GetDpiForWindow);
  pub static ref ADJUST_WINDOW_RECT_EX_FOR_DPI: Option<AdjustWindowRectExForDpi> =
    get_function!("user32.dll", AdjustWindowRectExForDpi);
  pub static ref GET_DPI_FOR_MONITOR: Option<GetDpiForMonitor> =
    get_function!("shcore.dll", GetDpiForMonitor);
  pub static ref ENABLE_NON_CLIENT_DPI_SCALING: Option<EnableNonClientDpiScaling> =
    get_function!("user32.dll", EnableNonClientDpiScaling);
  pub static ref SET_PROCESS_DPI_AWARENESS_CONTEXT: Option<SetProcessDpiAwarenessContext> =
    get_function!("user32.dll", SetProcessDpiAwarenessContext);
  pub static ref SET_PROCESS_DPI_AWARENESS: Option<SetProcessDpiAwareness> =
    get_function!("shcore.dll", SetProcessDpiAwareness);
  pub static ref SET_PROCESS_DPI_AWARE: Option<SetProcessDPIAware> =
    get_function!("user32.dll", SetProcessDPIAware);
}

#[allow(non_snake_case)]
#[cfg(target_pointer_width = "32")]
pub fn SetWindowLongPtrW(window: HWND, index: WINDOW_LONG_PTR_INDEX, value: isize) -> isize {
  unsafe { win32wm::SetWindowLongW(window, index, value as _) as _ }
}

#[allow(non_snake_case)]
#[cfg(target_pointer_width = "64")]
pub fn SetWindowLongPtrW(window: HWND, index: WINDOW_LONG_PTR_INDEX, value: isize) -> isize {
  unsafe { win32wm::SetWindowLongPtrW(window, index, value) }
}

#[allow(non_snake_case)]
#[cfg(target_pointer_width = "32")]
pub fn GetWindowLongPtrW(window: HWND, index: WINDOW_LONG_PTR_INDEX) -> isize {
  unsafe { win32wm::GetWindowLongW(window, index) as _ }
}

#[allow(non_snake_case)]
#[cfg(target_pointer_width = "64")]
pub fn GetWindowLongPtrW(window: HWND, index: WINDOW_LONG_PTR_INDEX) -> isize {
  unsafe { win32wm::GetWindowLongPtrW(window, index) }
}

/// Implementation of the `LOWORD` macro.
#[allow(non_snake_case)]
#[inline]
pub fn LOWORD(dword: u32) -> u16 {
  (dword & 0xFFFF) as u16
}

/// Implementation of the `HIWORD` macro.
#[allow(non_snake_case)]
#[inline]
pub fn HIWORD(dword: u32) -> u16 {
  ((dword & 0xFFFF_0000) >> 16) as u16
}

/// Implementation of the `GET_X_LPARAM` macro.
#[allow(non_snake_case)]
#[inline]
pub fn GET_X_LPARAM(lparam: LPARAM) -> i16 {
  ((lparam.0 as usize) & 0xFFFF) as u16 as i16
}

/// Implementation of the `GET_Y_LPARAM` macro.
#[allow(non_snake_case)]
#[inline]
pub fn GET_Y_LPARAM(lparam: LPARAM) -> i16 {
  (((lparam.0 as usize) & 0xFFFF_0000) >> 16) as u16 as i16
}

/// Implementation of the `MAKELPARAM` macro.
/// Inverse of [GET_X_LPARAM] and [GET_Y_LPARAM] to put the (`x`, `y`) signed
/// coordinates/values back into an [LPARAM].
#[allow(non_snake_case)]
#[inline]
pub fn MAKELPARAM(x: i16, y: i16) -> LPARAM {
  LPARAM(((x as u16 as u32) | ((y as u16 as u32) << 16)) as usize as _)
}

/// Implementation of the `GET_WHEEL_DELTA_WPARAM` macro.
#[allow(non_snake_case)]
#[inline]
pub fn GET_WHEEL_DELTA_WPARAM(wparam: WPARAM) -> i16 {
  ((wparam.0 & 0xFFFF_0000) >> 16) as u16 as i16
}

/// Implementation of the `GET_XBUTTON_WPARAM` macro.
#[allow(non_snake_case)]
#[inline]
pub fn GET_XBUTTON_WPARAM(wparam: WPARAM) -> u16 {
  ((wparam.0 & 0xFFFF_0000) >> 16) as u16
}

/// Implementation of the `PRIMARYLANGID` macro.
#[allow(non_snake_case)]
#[inline]
pub fn PRIMARYLANGID(hkl: HKL) -> u32 {
  ((hkl.0 as usize) & 0x3FF) as u32
}

pub unsafe extern "system" fn call_default_window_proc(
  hwnd: HWND,
  msg: u32,
  wparam: WPARAM,
  lparam: LPARAM,
) -> LRESULT {
  DefWindowProcW(hwnd, msg, wparam, lparam)
}<|MERGE_RESOLUTION|>--- conflicted
+++ resolved
@@ -131,8 +131,7 @@
 
 pub fn adjust_window_rect(hwnd: HWND, rect: RECT, is_decorated: bool) -> Option<RECT> {
   unsafe {
-<<<<<<< HEAD
-    let mut style = GetWindowLongW(hwnd, GWL_STYLE) as WINDOW_STYLE;
+    let mut style = WINDOW_STYLE(GetWindowLongW(hwnd, GWL_STYLE) as u32);
     // if the window isn't decorated, remove `WS_SIZEBOX` and `WS_CAPTION` so
     // `AdjustWindowRect*` functions doesn't account for the hidden caption and borders and
     // calculates a correct size for the client area.
@@ -140,11 +139,7 @@
       style &= !WS_CAPTION;
       style &= !WS_SIZEBOX;
     }
-    let style_ex = GetWindowLongW(hwnd, GWL_EXSTYLE) as WINDOW_EX_STYLE;
-=======
-    let style = WINDOW_STYLE(GetWindowLongW(hwnd, GWL_STYLE) as u32);
     let style_ex = WINDOW_EX_STYLE(GetWindowLongW(hwnd, GWL_EXSTYLE) as u32);
->>>>>>> db25dab6
     adjust_window_rect_with_styles(hwnd, style, style_ex, rect)
   }
 }
