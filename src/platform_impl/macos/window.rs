--- conflicted
+++ resolved
@@ -725,11 +725,11 @@
   }
 
   #[inline]
-<<<<<<< HEAD
   pub fn is_resizable(&self) -> bool {
     let is_resizable: BOOL = unsafe { msg_send![*self.ns_window, isResizable] };
     is_resizable == YES
-=======
+  }
+
   pub fn is_decorated(&self) -> bool {
     let current_mask = unsafe { self.ns_window.styleMask() };
     if current_mask
@@ -738,7 +738,6 @@
       return false;
     }
     true
->>>>>>> 527fd176
   }
 
   #[inline]
